metadata:
  author:
    name: Maxime PERALTA
    organization: CEA
    mail: maxime.peralta@cea.fr
  reviewer:
    name: Mathias TORCASO
    organization: CEA
    mail: null
  report:
    link: https://appalca.github.io/
    description: A mock example of Appa LCA's impact model corresponding to a fictive
      AI chip accelerator based on NVIDIA GPU.
    date: 07/10/2025
    version: '1'
    license: proprietary
    appabuild_version: 0.3.6
parameters:
- name: architecture
  default: Maxwell
  type: enum
  weights:
    Maxwell: 1.0
    Pascal: 1.0
- name: cuda_core
  default:
    architecture:
      Maxwell: 1344
      Pascal: 1280
  type: float
  min: 256.0
  max: 4096.0
  distrib: linear
  pm: null
  pm_perc: null
- name: energy_per_inference
  default:
    architecture:
      Maxwell: 0.0878*cuda_core*1000/(90*3600)
      Pascal: 0.0679*cuda_core*1000/(90*3600)
  type: float
  min: null
  max: null
  distrib: linear
  pm: null
  pm_perc: 0.2
- name: inference_per_day
  default: 30*3600*8
  type: float
  min: 0.0
  max: 86400000.0
  distrib: linear
  pm: null
  pm_perc: null
- name: lifespan
  default: 2.0
  type: float
  min: null
  max: null
  distrib: linear
  pm: 1.0
  pm_perc: null
- name: usage_location
  default: FR
  type: enum
  weights:
    FR: 1.0
    EU: 1.0
tree:
  name: nvidia_ai_gpu_chip
  models:
<<<<<<< HEAD
    EFV3_CLIMATE_CHANGE: 1.0*energy_per_inference*inference_per_day*lifespan*(7.560675e-5*usage_location_EU
      + 1.7532e-5*usage_location_FR) - 12500.0*architecture_Maxwell*(-4.6212599075297227e-9*cuda_core
      - 7.37132179656539e-6) + 1.90904456522695e-5*architecture_Maxwell*(0.1889809692866578*cuda_core
      + 19.47688243064738)**2/((1 - 0.9980542072708582*exp(-1.889809692866578e-5*cuda_core))**2*(70685.775/(0.1889809692866578*cuda_core
      + 19.47688243064738) - 471.2385*sqrt(2)/sqrt(0.1889809692866578*cuda_core +
      19.47688243064738))) - 12500.0*architecture_Pascal*(-4.6891975579761074e-9*cuda_core
      - 7.808281424221127e-6) + 0.00055747322513291*architecture_Pascal*(0.13184623155305694*cuda_core
      + 21.707425626610416)**2/((1 - 0.98920497620445418*exp(-6.5923115776528471e-5*cuda_core))**2*(70685.775/(0.13184623155305694*cuda_core
      + 21.707425626610416) - 471.2385*sqrt(2)/sqrt(0.13184623155305694*cuda_core
      + 21.707425626610416)))
=======
    EFV3_CLIMATE_CHANGE: 12500.0*architecture_Maxwell*(4.6212599075297227e-9*cuda_core
      + 7.37132179656539e-6) + 0.007241940498277656*architecture_Maxwell*(0.009702834627645097*cuda_core
      + 1)**2/((1 - 0.9980542072708582*exp(-1.889809692866578e-5*cuda_core))**2*(70685.775/(0.1889809692866578*cuda_core
      + 19.47688243064738) - 106.7778184271516*sqrt(2)/sqrt(0.009702834627645097*cuda_core
      + 1))) + 12500.0*architecture_Pascal*(4.6891975579761074e-9*cuda_core + 7.808281424221127e-6)
      + 0.26268825584172803*architecture_Pascal*(0.0060737847877931227*cuda_core +
      1)**2/((1 - 0.98920497620445418*exp(-6.5923115776528471e-5*cuda_core))**2*(70685.775/(0.13184623155305694*cuda_core
      + 21.707425626610416) - 101.14318001667067*sqrt(2)/sqrt(0.0060737847877931227*cuda_core
      + 1))) + 0.00036525*energy_per_inference*inference_per_day*lifespan*(0.005*usage_location_EU
      + 0.021*usage_location_FR)
  direct_impacts:
    EFV3_CLIMATE_CHANGE: '0.0'
  scaled_direct_impacts:
    EFV3_CLIMATE_CHANGE: '0'
>>>>>>> 71f88fe1
  children:
  - name: ai_use_phase
    models:
      EFV3_CLIMATE_CHANGE: 1.0*energy_per_inference*inference_per_day*lifespan*(7.560675e-5*usage_location_EU
        + 1.7532e-5*usage_location_FR)
    children: []
    properties: {}
    amount: '1.0'
  - name: nvidia_gpu_chip_manufacturing
    models:
<<<<<<< HEAD
      EFV3_CLIMATE_CHANGE: -12500.0*architecture_Maxwell*(-4.6212599075297227e-9*cuda_core
        - 7.37132179656539e-6) + 1.90904456522695e-5*architecture_Maxwell*(0.1889809692866578*cuda_core
        + 19.47688243064738)**2/((1 - 0.9980542072708582*exp(-1.889809692866578e-5*cuda_core))**2*(70685.775/(0.1889809692866578*cuda_core
        + 19.47688243064738) - 471.2385*sqrt(2)/sqrt(0.1889809692866578*cuda_core
        + 19.47688243064738))) - 12500.0*architecture_Pascal*(-4.6891975579761074e-9*cuda_core
        - 7.808281424221127e-6) + 0.00055747322513291*architecture_Pascal*(0.13184623155305694*cuda_core
        + 21.707425626610416)**2/((1 - 0.98920497620445418*exp(-6.5923115776528471e-5*cuda_core))**2*(70685.775/(0.13184623155305694*cuda_core
        + 21.707425626610416) - 471.2385*sqrt(2)/sqrt(0.13184623155305694*cuda_core
        + 21.707425626610416)))
=======
      EFV3_CLIMATE_CHANGE: 12500.0*architecture_Maxwell*(4.6212599075297227e-9*cuda_core
        + 7.37132179656539e-6) + 0.007241940498277656*architecture_Maxwell*(0.009702834627645097*cuda_core
        + 1)**2/((1 - 0.9980542072708582*exp(-1.889809692866578e-5*cuda_core))**2*(70685.775/(0.1889809692866578*cuda_core
        + 19.47688243064738) - 106.7778184271516*sqrt(2)/sqrt(0.009702834627645097*cuda_core
        + 1))) + 12500.0*architecture_Pascal*(4.6891975579761074e-9*cuda_core + 7.808281424221127e-6)
        + 0.26268825584172803*architecture_Pascal*(0.0060737847877931227*cuda_core
        + 1)**2/((1 - 0.98920497620445418*exp(-6.5923115776528471e-5*cuda_core))**2*(70685.775/(0.13184623155305694*cuda_core
        + 21.707425626610416) - 101.14318001667067*sqrt(2)/sqrt(0.0060737847877931227*cuda_core
        + 1)))
    direct_impacts:
      EFV3_CLIMATE_CHANGE: 12500.0*architecture_Maxwell*(4.6212599075297227e-9*cuda_core
        + 7.37132179656539e-6) + 0.007241940498277656*architecture_Maxwell*(0.009702834627645097*cuda_core
        + 1)**2/((1 - 0.9980542072708582*exp(-1.889809692866578e-5*cuda_core))**2*(70685.775/(0.1889809692866578*cuda_core
        + 19.47688243064738) - 106.7778184271516*sqrt(2)/sqrt(0.009702834627645097*cuda_core
        + 1))) + 12500.0*architecture_Pascal*(4.6891975579761074e-9*cuda_core + 7.808281424221127e-6)
        + 0.26268825584172803*architecture_Pascal*(0.0060737847877931227*cuda_core
        + 1)**2/((1 - 0.98920497620445418*exp(-6.5923115776528471e-5*cuda_core))**2*(70685.775/(0.13184623155305694*cuda_core
        + 21.707425626610416) - 101.14318001667067*sqrt(2)/sqrt(0.0060737847877931227*cuda_core
        + 1)))
    scaled_direct_impacts:
      EFV3_CLIMATE_CHANGE: 12500.0*architecture_Maxwell*(4.6212599075297227e-9*cuda_core
        + 7.37132179656539e-6) + 0.007241940498277656*architecture_Maxwell*(0.009702834627645097*cuda_core
        + 1)**2/((1 - 0.9980542072708582*exp(-1.889809692866578e-5*cuda_core))**2*(70685.775/(0.1889809692866578*cuda_core
        + 19.47688243064738) - 106.7778184271516*sqrt(2)/sqrt(0.009702834627645097*cuda_core
        + 1))) + 12500.0*architecture_Pascal*(4.6891975579761074e-9*cuda_core + 7.808281424221127e-6)
        + 0.26268825584172803*architecture_Pascal*(0.0060737847877931227*cuda_core
        + 1)**2/((1 - 0.98920497620445418*exp(-6.5923115776528471e-5*cuda_core))**2*(70685.775/(0.13184623155305694*cuda_core
        + 21.707425626610416) - 101.14318001667067*sqrt(2)/sqrt(0.0060737847877931227*cuda_core
        + 1)))
>>>>>>> 71f88fe1
    children: []
    properties: {}
    amount: '1.0'
  properties: {}
  amount: '1.0'<|MERGE_RESOLUTION|>--- conflicted
+++ resolved
@@ -69,7 +69,6 @@
 tree:
   name: nvidia_ai_gpu_chip
   models:
-<<<<<<< HEAD
     EFV3_CLIMATE_CHANGE: 1.0*energy_per_inference*inference_per_day*lifespan*(7.560675e-5*usage_location_EU
       + 1.7532e-5*usage_location_FR) - 12500.0*architecture_Maxwell*(-4.6212599075297227e-9*cuda_core
       - 7.37132179656539e-6) + 1.90904456522695e-5*architecture_Maxwell*(0.1889809692866578*cuda_core
@@ -80,22 +79,6 @@
       + 21.707425626610416)**2/((1 - 0.98920497620445418*exp(-6.5923115776528471e-5*cuda_core))**2*(70685.775/(0.13184623155305694*cuda_core
       + 21.707425626610416) - 471.2385*sqrt(2)/sqrt(0.13184623155305694*cuda_core
       + 21.707425626610416)))
-=======
-    EFV3_CLIMATE_CHANGE: 12500.0*architecture_Maxwell*(4.6212599075297227e-9*cuda_core
-      + 7.37132179656539e-6) + 0.007241940498277656*architecture_Maxwell*(0.009702834627645097*cuda_core
-      + 1)**2/((1 - 0.9980542072708582*exp(-1.889809692866578e-5*cuda_core))**2*(70685.775/(0.1889809692866578*cuda_core
-      + 19.47688243064738) - 106.7778184271516*sqrt(2)/sqrt(0.009702834627645097*cuda_core
-      + 1))) + 12500.0*architecture_Pascal*(4.6891975579761074e-9*cuda_core + 7.808281424221127e-6)
-      + 0.26268825584172803*architecture_Pascal*(0.0060737847877931227*cuda_core +
-      1)**2/((1 - 0.98920497620445418*exp(-6.5923115776528471e-5*cuda_core))**2*(70685.775/(0.13184623155305694*cuda_core
-      + 21.707425626610416) - 101.14318001667067*sqrt(2)/sqrt(0.0060737847877931227*cuda_core
-      + 1))) + 0.00036525*energy_per_inference*inference_per_day*lifespan*(0.005*usage_location_EU
-      + 0.021*usage_location_FR)
-  direct_impacts:
-    EFV3_CLIMATE_CHANGE: '0.0'
-  scaled_direct_impacts:
-    EFV3_CLIMATE_CHANGE: '0'
->>>>>>> 71f88fe1
   children:
   - name: ai_use_phase
     models:
@@ -106,7 +89,6 @@
     amount: '1.0'
   - name: nvidia_gpu_chip_manufacturing
     models:
-<<<<<<< HEAD
       EFV3_CLIMATE_CHANGE: -12500.0*architecture_Maxwell*(-4.6212599075297227e-9*cuda_core
         - 7.37132179656539e-6) + 1.90904456522695e-5*architecture_Maxwell*(0.1889809692866578*cuda_core
         + 19.47688243064738)**2/((1 - 0.9980542072708582*exp(-1.889809692866578e-5*cuda_core))**2*(70685.775/(0.1889809692866578*cuda_core
@@ -116,37 +98,6 @@
         + 21.707425626610416)**2/((1 - 0.98920497620445418*exp(-6.5923115776528471e-5*cuda_core))**2*(70685.775/(0.13184623155305694*cuda_core
         + 21.707425626610416) - 471.2385*sqrt(2)/sqrt(0.13184623155305694*cuda_core
         + 21.707425626610416)))
-=======
-      EFV3_CLIMATE_CHANGE: 12500.0*architecture_Maxwell*(4.6212599075297227e-9*cuda_core
-        + 7.37132179656539e-6) + 0.007241940498277656*architecture_Maxwell*(0.009702834627645097*cuda_core
-        + 1)**2/((1 - 0.9980542072708582*exp(-1.889809692866578e-5*cuda_core))**2*(70685.775/(0.1889809692866578*cuda_core
-        + 19.47688243064738) - 106.7778184271516*sqrt(2)/sqrt(0.009702834627645097*cuda_core
-        + 1))) + 12500.0*architecture_Pascal*(4.6891975579761074e-9*cuda_core + 7.808281424221127e-6)
-        + 0.26268825584172803*architecture_Pascal*(0.0060737847877931227*cuda_core
-        + 1)**2/((1 - 0.98920497620445418*exp(-6.5923115776528471e-5*cuda_core))**2*(70685.775/(0.13184623155305694*cuda_core
-        + 21.707425626610416) - 101.14318001667067*sqrt(2)/sqrt(0.0060737847877931227*cuda_core
-        + 1)))
-    direct_impacts:
-      EFV3_CLIMATE_CHANGE: 12500.0*architecture_Maxwell*(4.6212599075297227e-9*cuda_core
-        + 7.37132179656539e-6) + 0.007241940498277656*architecture_Maxwell*(0.009702834627645097*cuda_core
-        + 1)**2/((1 - 0.9980542072708582*exp(-1.889809692866578e-5*cuda_core))**2*(70685.775/(0.1889809692866578*cuda_core
-        + 19.47688243064738) - 106.7778184271516*sqrt(2)/sqrt(0.009702834627645097*cuda_core
-        + 1))) + 12500.0*architecture_Pascal*(4.6891975579761074e-9*cuda_core + 7.808281424221127e-6)
-        + 0.26268825584172803*architecture_Pascal*(0.0060737847877931227*cuda_core
-        + 1)**2/((1 - 0.98920497620445418*exp(-6.5923115776528471e-5*cuda_core))**2*(70685.775/(0.13184623155305694*cuda_core
-        + 21.707425626610416) - 101.14318001667067*sqrt(2)/sqrt(0.0060737847877931227*cuda_core
-        + 1)))
-    scaled_direct_impacts:
-      EFV3_CLIMATE_CHANGE: 12500.0*architecture_Maxwell*(4.6212599075297227e-9*cuda_core
-        + 7.37132179656539e-6) + 0.007241940498277656*architecture_Maxwell*(0.009702834627645097*cuda_core
-        + 1)**2/((1 - 0.9980542072708582*exp(-1.889809692866578e-5*cuda_core))**2*(70685.775/(0.1889809692866578*cuda_core
-        + 19.47688243064738) - 106.7778184271516*sqrt(2)/sqrt(0.009702834627645097*cuda_core
-        + 1))) + 12500.0*architecture_Pascal*(4.6891975579761074e-9*cuda_core + 7.808281424221127e-6)
-        + 0.26268825584172803*architecture_Pascal*(0.0060737847877931227*cuda_core
-        + 1)**2/((1 - 0.98920497620445418*exp(-6.5923115776528471e-5*cuda_core))**2*(70685.775/(0.13184623155305694*cuda_core
-        + 21.707425626610416) - 101.14318001667067*sqrt(2)/sqrt(0.0060737847877931227*cuda_core
-        + 1)))
->>>>>>> 71f88fe1
     children: []
     properties: {}
     amount: '1.0'
